--- conflicted
+++ resolved
@@ -33,11 +33,7 @@
   keylen = strlen(key);
   for (cp = cb->first_child; cp && cp->next; cp = cp->next->next) {
     switch(cp->type) {
-<<<<<<< HEAD
-    case CN_CBOR_TEXT: // fall through
-=======
     case CN_CBOR_TEXT: // fall-through
->>>>>>> 41cbf1de
     case CN_CBOR_BYTES:
       if (keylen != cp->length) {
         continue;
