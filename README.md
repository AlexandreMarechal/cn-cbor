--- conflicted
+++ resolved
@@ -19,14 +19,14 @@
 time.  So here it is.  If I do get around to making these changes, the
 API will indeed change a bit, so please be forewarned.
 
-<<<<<<< HEAD
+## Building
+
 There is a `Simple-Makefile` for playing around, as well as a complete
 [`cmake`](http://www.cmake.org)-based build environment.
 (You can choose what fits your needs better.)
-=======
-## Building
+
+Building with `cmake`:
 
     ./build.sh
->>>>>>> f8e26e3e
 
 License: MIT